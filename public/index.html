--- conflicted
+++ resolved
@@ -1035,54 +1035,25 @@
         <!-- Team Member 1 -->
         <div class="feature-card">
             <div class="image-container">
-                <img src="images/mandla.jpg" alt="Mandlenkosi Vundla" class="team-img" />
+                <img src="images/Mandla.jpg" alt="team pic" class="team- img" /></div>
+                <h3>Vundla Mandlenkosi</h3>
+                <p>I built and managed the backend for the AI Study Buddy app, handling user authentication, chat logic, PDF uploads, and AI integration. I connected the frontend to AI models using REST APIs, ensured smooth data processing, and kept everything secure and scalable for a seamless learning experience.</p>
             </div>
-            <h3>Mandlenkosi Vundla</h3>
-            <p><strong>Backend & AI Integration:</strong> 
-            • Developed the Node.js/Express server with JWT authentication<br>
-            • Implemented OpenRouter API integration for AI responses<br>
-            • Built PDF processing system using PDF.js<br>
-            • Designed MySQL database schema and queries<br>
-            • Configured server deployment on Railway</p>
-        </div>
-
-        <!-- Team Member 2 -->
-        <div class="feature-card">
-            <div class="image-container">
-                <img src="images/owethu.jpg" alt="Owethu Peyane" class="team-img" />
+    
+            <div class="feature-card">
+             <div class="image-container">
+                 <img src="images/owethu.jpg" alt="team pic" class="team- img" /> </div>
+                <h3>Peyane Owethu</h3>
+                <p>Interact with voice commands and receive spoken explanations. Our advanced TTS system delivers clear, natural-sounding responses for enhanced learning.</p>
             </div>
-<<<<<<< HEAD
-            <h3>Owethu Peyane</h3>
-            <p><strong>Frontend Development:</strong>
-            • Created responsive UI with HTML/CSS/JavaScript<br>
-            • Implemented chat interface and message components<br>
-            • Developed voice interaction using Web Speech API<br>
-            • Built subject selection system with progress tracking<br>
-            • Deployed frontend to Vercel</p>
-        </div>
-
-        <!-- Team Member 3 -->
-        <div class="feature-card">
-            <div class="image-container">
-                <img src="images/zama.jpg" alt="Zama Mlambo" class="team-img" />
-=======
                 
             <div class="feature-card">
                 <div class="image-container">
-                    <img src="../images/IMG_20221017_123934_551~2.jpg" alt="team pic" class="team- img" /> </div>
+                    <img src="../images/" alt="team pic" class="team- img" /> </div>
                 <h3>Mlambo Zama</h3>
                 <p>Upload your course materials to create a custom knowledge base. The AI references your documents to provide tailored explanations and study resources.</p>
->>>>>>> cafaae87
             </div>
-            <h3>Zama Mlambo</h3>
-            <p><strong>UX Design & Testing:</strong>
-            • Designed wireframes and user flows<br>
-            • Created color scheme and visual identity<br>
-            • Implemented accessibility features<br>
-            • Conducted user testing and feedback sessions<br>
-            • Optimized performance across devices</p>
-        </div>
-    </div>
+                </div>
             
 
 
